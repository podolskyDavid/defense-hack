<<<<<<< HEAD
import React, { useState, useEffect, useRef } from "react";
import {
  StyleSheet,
  View,
  Text,
  Button,
  TextInput,
  ScrollView,
  KeyboardAvoidingView,
} from "react-native";
import { Magnetometer, Accelerometer } from "expo-sensors";
import * as Location from "expo-location";
import type { LocationObject, LocationSubscription } from "expo-location";
import type { Subscription } from "expo-sensors/build/Subscription";
import type { MagneticData, LocationData } from "../types";
=======
import React, { useState, useEffect } from 'react';
import { StyleSheet, View, Text, Button } from 'react-native';
import { Magnetometer } from 'expo-sensors';
import * as Location from 'expo-location';
import type { LocationObject, LocationSubscription } from 'expo-location';
import type { MagneticData, LocationData, SensorSubscription } from 'types';
>>>>>>> 9939aa3d

export default function MagnetometerScreen(): React.JSX.Element {
  const [magnetometerData, setMagnetometerData] = useState<MagneticData>({
    x: 0,
    y: 0,
    z: 0,
  });
  const [location, setLocation] = useState<LocationData | null>(null);
<<<<<<< HEAD
  const [magnetometerSubscription, setMagnetometerSubscription] =
    useState<Subscription | null>(null);
  const [locationSubscription, setLocationSubscription] =
    useState<LocationSubscription | null>(null);
  const [accelerometerSubscription, setAccelerometerSubscription] =
    useState<Subscription | null>(null);
  const [accelerometerData, setAccelerometerData] =
    useState<AccelerometerMeasurement | null>({
      x: 0,
      y: 0,
      z: 0,
    });
  const [sessionName, setSessionName] = useState<string>("");
=======
  const [magnetometerSubscription, setMagnetometerSubscription] = useState<SensorSubscription | null>(null);
  const [locationSubscription, setLocationSubscription] = useState<LocationSubscription | null>(null);
>>>>>>> 9939aa3d
  const [isRecording, setIsRecording] = useState<boolean>(false);
  const [dataBatch, setDataBatch] = useState<any[]>([]);

  const magnetometerDataRef = useRef<MagneticData>(magnetometerData);
  const accelerometerDataRef = useRef<AccelerometerMeasurement | null>(
    accelerometerData
  );
  const locationDataRef = useRef<LocationData | null>(location);
  const pitchRef = useRef<number>(0);
  const rollRef = useRef<number>(0);

  useEffect(() => {
    magnetometerDataRef.current = magnetometerData;
  }, [magnetometerData]);

  useEffect(() => {
    accelerometerDataRef.current = accelerometerData;
    if (accelerometerData) {
      const { pitch, roll } = calculateTilt(accelerometerData);
      pitchRef.current = pitch;
      rollRef.current = roll;
    }
  }, [accelerometerData]);

  useEffect(() => {
    locationDataRef.current = location;
  }, [location]);

  useEffect(() => {
    requestPermissions();
    return () => {
      unsubscribe();
    };
  }, []);

  useEffect(() => {
    let interval: NodeJS.Timeout;
    if (isRecording) {
      interval = setInterval(() => {
        recordDataBatch();
      }, 500); // Record data every second
    }
    return () => clearInterval(interval);
  }, [isRecording]);

  useEffect(() => {
    if (dataBatch.length >= 5) {
      sendDataToServer(dataBatch);
      setDataBatch([]);
    }
  }, [dataBatch]);

  const requestPermissions = async (): Promise<void> => {
    try {
      const { status } = await Location.requestForegroundPermissionsAsync();
      if (status !== "granted") {
        console.error("Permission to access location was denied");
      }
    } catch (error) {
      console.error("Error requesting permissions:", error);
    }
  };

  const sendDataToServer = async (dataBatch: any[]): Promise<void> => {
    try {
      const response = await fetch(
        "https://2251-195-154-25-110.ngrok-free.app/api/measurements/batch",
        {
          method: "POST",
          headers: {
            "Content-Type": "application/json",
          },
          body: JSON.stringify(dataBatch),
        }
      );
      if (!response.ok) {
        console.error("Failed to send data to server:", response.statusText);
      }
      console.log("Data sent to server:", dataBatch);
    } catch (error) {
      console.error("Error sending data to server:", error);
    }
  };

  const subscribeToMagnetometer = (): void => {
    setMagnetometerSubscription(
      Magnetometer.addListener((data: MagneticData) => {
        setMagnetometerData(data);
      })
    );
    Magnetometer.setUpdateInterval(16); // ~60Hz
  };

  const subscribeToAccelerometer = (): void => {
    setAccelerometerSubscription(
      Accelerometer.addListener((data: AccelerometerMeasurement) => {
        setAccelerometerData(data);
      })
    );
    Accelerometer.setUpdateInterval(16); // ~60Hz
  };

  const subscribeToLocation = async (): Promise<void> => {
    const locationSub = await Location.watchPositionAsync(
      {
        accuracy: Location.Accuracy.BestForNavigation,
<<<<<<< HEAD
        timeInterval: 1000,
        distanceInterval: 1,
=======
        timeInterval: 10,
        distanceInterval: 0.01
>>>>>>> 9939aa3d
      },
      (locationObject: LocationObject) => {
        const locationData = {
          latitude: locationObject.coords.latitude,
          longitude: locationObject.coords.longitude,
          accuracy: locationObject.coords.accuracy,
          altitude: locationObject.coords.altitude,
          altitudeAccuracy: locationObject.coords.altitudeAccuracy,
          heading: locationObject.coords.heading,
          speed: locationObject.coords.speed,
        };
        setLocation(locationData);
      }
    );

    setLocationSubscription(locationSub);
  };

  const subscribe = async (): Promise<void> => {
    subscribeToMagnetometer();
    subscribeToAccelerometer();
    await subscribeToLocation();
  };

  const unsubscribe = (): void => {
    if (magnetometerSubscription) {
      magnetometerSubscription.remove();
      setMagnetometerSubscription(null);
    }
    if (locationSubscription) {
      locationSubscription.remove();
      setLocationSubscription(null);
    }
    if (accelerometerSubscription) {
      accelerometerSubscription.remove();
      setAccelerometerSubscription(null);
    }
  };

  const toggleRecording = (): void => {
    if (isRecording) {
      unsubscribe();
    } else {
      subscribe();
    }
    setIsRecording(!isRecording);
  };

  const recordDataBatch = (): void => {
    const currentMagnetometerData = magnetometerDataRef.current;
    const currentAccelerometerData = accelerometerDataRef.current;
    const currentLocationData = locationDataRef.current;

    if (currentMagnetometerData && currentLocationData) {
      const batchItem = {
        timestamp: Date.now(),
        session_name: sessionName,
        magnetic: {
          x: currentMagnetometerData.x,
          y: currentMagnetometerData.y,
          z: currentMagnetometerData.z,
          magnitude: Math.sqrt(
            currentMagnetometerData.x ** 2 +
              currentMagnetometerData.y ** 2 +
              currentMagnetometerData.z ** 2
          ),
          pitch: pitchRef.current,
          roll: rollRef.current,
        },
        location: {
          latitude: currentLocationData.latitude,
          longitude: currentLocationData.longitude,
          accuracy: currentLocationData.accuracy,
          altitude: currentLocationData.altitude,
          altitudeAccuracy: currentLocationData.altitudeAccuracy,
        },
        acceleration: {
          x: currentAccelerometerData?.x || 0,
          y: currentAccelerometerData?.y || 0,
          z: currentAccelerometerData?.z || 0,
        },
      };
      setDataBatch((prevBatch) => [...prevBatch, batchItem]);
    }
  };

  const magnitude = Math.sqrt(
    magnetometerData.x ** 2 + magnetometerData.y ** 2 + magnetometerData.z ** 2
  );

  const calculateTilt = (data: AccelerometerMeasurement | null) => {
    if (!data) return { pitch: 0, roll: 0 };

    const { x, y, z } = data;
    const pitch = Math.atan2(y, Math.sqrt(x * x + z * z)) * (180 / Math.PI);
    const roll = Math.atan2(x, Math.sqrt(y * y + z * z)) * (180 / Math.PI);

    return { pitch, roll };
  };

  const { pitch, roll } = calculateTilt(accelerometerData);

  return (
    <ScrollView style={styles.container}>
      <KeyboardAvoidingView style={{ flex: 1 }} behavior="padding">
        <View style={styles.dataContainer}>
          <Text style={styles.text}>Magnetic Field Components (μT):</Text>
          <Text style={styles.text}>X: {magnetometerData.x.toFixed(2)}</Text>
          <Text style={styles.text}>Y: {magnetometerData.y.toFixed(2)}</Text>
          <Text style={styles.text}>Z: {magnetometerData.z.toFixed(2)}</Text>
          <Text style={styles.text}>Magnitude: {magnitude.toFixed(2)}</Text>
        </View>

        {location && (
          <View style={styles.dataContainer}>
            <Text style={styles.text}>Location:</Text>
            <Text style={styles.text}>Lat: {location.latitude.toFixed(6)}</Text>
            <Text style={styles.text}>
              Lon: {location.longitude.toFixed(6)}
            </Text>
            <Text style={styles.text}>
              Radius of uncertainty for the location: {location.accuracy}m
            </Text>
          </View>
        )}

        <View style={styles.dataContainer}>
          <Text style={styles.text}>Device Tilt:</Text>
          <Text style={styles.text}>Pitch: {pitch.toFixed(2)}°</Text>
          <Text style={styles.text}>Roll: {roll.toFixed(2)}°</Text>
        </View>

        <View style={styles.dataContainer}>
          <Text style={styles.text}>
            Acceleration X: {(accelerometerData?.x * 9.81).toFixed(4)} m/s²
          </Text>
          <Text style={styles.text}>
            Acceleration Y: {(accelerometerData?.y * 9.81).toFixed(4)} m/s²
          </Text>
          <Text style={styles.text}>
            Acceleration Z: {(accelerometerData?.z * 9.81).toFixed(4)} m/s²
          </Text>
        </View>

        <View style={styles.dataContainer}>
          <Text style={styles.text}>Session Name:</Text>
          <TextInput
            style={styles.textInput}
            value={sessionName}
            onChangeText={setSessionName}
            placeholder="Enter session name"
          />
        </View>

        <View style={styles.buttonContainer}>
          <Button
            title={isRecording ? "Stop Recording" : "Start Recording"}
            onPress={toggleRecording}
            disabled={!sessionName}
          />
        </View>
      </KeyboardAvoidingView>
    </ScrollView>
  );
}

const styles = StyleSheet.create({
  container: {
    flex: 1,
    padding: 20,
    paddingBottom: 60,
    marginBottom: 60,
    backgroundColor: "#fff",
  },
  dataContainer: {
    marginVertical: 15,
    padding: 15,
    backgroundColor: "#f5f5f5",
    borderRadius: 10,
  },
  text: {
    fontSize: 16,
    marginVertical: 5,
  },
  textInput: {
    height: 40,
    borderColor: "#ccc",
    borderWidth: 1,
    paddingHorizontal: 10,
    marginVertical: 10,
    borderRadius: 5,
  },
  buttonContainer: {
    marginTop: 20,
  },
});<|MERGE_RESOLUTION|>--- conflicted
+++ resolved
@@ -1,4 +1,3 @@
-<<<<<<< HEAD
 import React, { useState, useEffect, useRef } from "react";
 import {
   StyleSheet,
@@ -14,14 +13,6 @@
 import type { LocationObject, LocationSubscription } from "expo-location";
 import type { Subscription } from "expo-sensors/build/Subscription";
 import type { MagneticData, LocationData } from "../types";
-=======
-import React, { useState, useEffect } from 'react';
-import { StyleSheet, View, Text, Button } from 'react-native';
-import { Magnetometer } from 'expo-sensors';
-import * as Location from 'expo-location';
-import type { LocationObject, LocationSubscription } from 'expo-location';
-import type { MagneticData, LocationData, SensorSubscription } from 'types';
->>>>>>> 9939aa3d
 
 export default function MagnetometerScreen(): React.JSX.Element {
   const [magnetometerData, setMagnetometerData] = useState<MagneticData>({
@@ -30,7 +21,6 @@
     z: 0,
   });
   const [location, setLocation] = useState<LocationData | null>(null);
-<<<<<<< HEAD
   const [magnetometerSubscription, setMagnetometerSubscription] =
     useState<Subscription | null>(null);
   const [locationSubscription, setLocationSubscription] =
@@ -44,10 +34,6 @@
       z: 0,
     });
   const [sessionName, setSessionName] = useState<string>("");
-=======
-  const [magnetometerSubscription, setMagnetometerSubscription] = useState<SensorSubscription | null>(null);
-  const [locationSubscription, setLocationSubscription] = useState<LocationSubscription | null>(null);
->>>>>>> 9939aa3d
   const [isRecording, setIsRecording] = useState<boolean>(false);
   const [dataBatch, setDataBatch] = useState<any[]>([]);
 
@@ -154,13 +140,8 @@
     const locationSub = await Location.watchPositionAsync(
       {
         accuracy: Location.Accuracy.BestForNavigation,
-<<<<<<< HEAD
         timeInterval: 1000,
         distanceInterval: 1,
-=======
-        timeInterval: 10,
-        distanceInterval: 0.01
->>>>>>> 9939aa3d
       },
       (locationObject: LocationObject) => {
         const locationData = {
